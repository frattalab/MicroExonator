--- conflicted
+++ resolved
@@ -20,15 +20,7 @@
 
 rule quant:
     input:
-<<<<<<< HEAD
-        "Report/out.high_quality.txt",
-        expand("Round2/coverage_bedgraphs/{sample}.microexons.bedGraph", sample=DATA)
-        #expand("Round2/{sample}.bam",sample=DATA),
-        #expand("Round2/{sample}.bam.bai",sample=DATA)
-        #"Report/out_filtered_ME.PSI.txt",
-        #"Report/stats/Microexons.not_consensus",
-        #"Report/stats/Microexons.annotation.stats"
-=======
+        expand("{outdir}Round2/coverage_bedgraphs/{sample}.microexons.bedGraph", outdir = config["master_output_directory"], sample=DATA),
         config["master_output_directory"] + "Report/out.high_quality.annot_status.txt",
         config["master_output_directory"] + "Report/out_low_scored_ME.annot_status.txt",
         config["master_output_directory"] + "Report/out_shorter_than_3_ME.annot_status.txt"
@@ -36,9 +28,7 @@
         #config["master_output_directory"] + "Report/stats/Microexons.annotation.stats"
         #"Report/out_filtered_ME.PSI.txt",
         #"Report/stats/Microexons.not_consensus",
-        #"Report/stats/Microexons.annotation.stats"
-
->>>>>>> 380a37ee
+        #"Report/stats/Microexons.annotation.stats",
         #"Report/out_filtered_ME.txt"
         #expand("Genome_aligments/{Software}/TOTAL.exons.{Software}", Software=["Hisat2", "STAR", "Olego"])
         # expand("Genome_aligments/{Software}/{sample}.sam.SJ_count", sample=DATA, Software=["Hisat2", "STAR"]),
@@ -47,12 +37,7 @@
 
 rule discovery:
     input:
-<<<<<<< HEAD
-        "Round2/ME_canonical_SJ_tags.de_novo.fa",
-        #expand("Round2/{sample}.bam",sample=DATA)
-=======
         config["master_output_directory"] + "Round2/ME_canonical_SJ_tags.de_novo.fa"
->>>>>>> 380a37ee
 
 
 #### MicroExonator ####
@@ -85,13 +70,9 @@
 
 rule bamfiles:
     input:
-<<<<<<< HEAD
-        expand("Whippet/BAM/{samples}.bam", samples=DATA),
-        expand("Whippet/BAM/{samples}.bam.bai", samples=DATA)
-=======
         expand("{outdir}Whippet/BAM/{samples}.bam", outdir = config["master_output_directory"], samples=DATA),
         expand("{outdir}Whippet/BAM/{samples}.bam.bai", outdir = config["master_output_directory"], samples=DATA)
->>>>>>> 380a37ee
+
 
 
 if ("downstream_only" in config)==False:
@@ -149,11 +130,8 @@
 
 rule rerun_incomplete_round1:
     input:
-<<<<<<< HEAD
-        expand("Round1/{sample}.sam.row_ME.filter1", sample=round1_incomplete )
-=======
         expand("{outdir}Round1/{sample}.sam.row_ME.filter1", outdir = config["master_output_directory"], sample=round1_incomplete )
->>>>>>> 380a37ee
+
 
 
 
